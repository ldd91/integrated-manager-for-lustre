// Copyright (c) 2019 DDN. All rights reserved.
// Use of this source code is governed by a MIT-style
// license that can be found in the LICENSE file.

pub mod action_plugin;
pub mod check_ha;
pub mod check_kernel;
pub mod check_stonith;
<<<<<<< HEAD
pub mod kernel_module;
=======
pub mod lctl;
>>>>>>> 8f7d5497
pub mod ntp;
pub mod ostpool;
pub mod package_installed;
pub mod stratagem;

pub use action_plugin::create_registry;<|MERGE_RESOLUTION|>--- conflicted
+++ resolved
@@ -6,11 +6,8 @@
 pub mod check_ha;
 pub mod check_kernel;
 pub mod check_stonith;
-<<<<<<< HEAD
 pub mod kernel_module;
-=======
 pub mod lctl;
->>>>>>> 8f7d5497
 pub mod ntp;
 pub mod ostpool;
 pub mod package_installed;
