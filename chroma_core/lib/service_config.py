--- conflicted
+++ resolved
@@ -418,31 +418,19 @@
             raise RuntimeError(error)
 
     def _init_pgsql(self, database):
-<<<<<<< HEAD
         rc, out, err = self.shell(["postgresql-12-setup", "initdb"])
-=======
-        rc, out, err = self.shell(["/usr/pgsql-9.6/bin/postgresql96-setup", "initdb"])
->>>>>>> 5bfa4271
         if rc != 0:
             if "is not empty" not in out:
                 log.error("Failed to initialize postgresql 9.6 database")
                 log.error("stdout:\n%s" % out)
                 log.error("stderr:\n%s" % err)
-<<<<<<< HEAD
                 raise CommandError("postgresql-12-setup initdb", rc, out, err)
-=======
-                raise CommandError("/usr/pgsql-9.6/bin/postgresql96-setup initdb", rc, out, err)
->>>>>>> 5bfa4271
         # Always fixup postgres auth
         self._config_pgsql_auth(database)
 
     @staticmethod
     def _config_pgsql_auth(database):
-<<<<<<< HEAD
         auth_cfg_file = "/var/lib/pgsql/12/data/pg_hba.conf"
-=======
-        auth_cfg_file = "/var/lib/pgsql/9.6/data/pg_hba.conf"
->>>>>>> 5bfa4271
         if not os.path.exists("%s.dist" % auth_cfg_file):
             os.rename(auth_cfg_file, "%s.dist" % auth_cfg_file)
         with open(auth_cfg_file, "w") as cfg:
@@ -489,11 +477,7 @@
             return error_msg
 
     def _restart_pgsql(self):
-<<<<<<< HEAD
         postgresql_service = ServiceControl.create("postgresql-12")
-=======
-        postgresql_service = ServiceControl.create("postgresql-9.6")
->>>>>>> 5bfa4271
         if postgresql_service.running:
             postgresql_service.reload()
         else:
